--- conflicted
+++ resolved
@@ -32,35 +32,6 @@
 from sklearn.model_selection import train_test_split
 from sklearn.externals import joblib
 import numpy as np
-<<<<<<< HEAD
-=======
-import json
-import subprocess
-from typing import Tuple, List
-
-
-parser = argparse.ArgumentParser("train")
-parser.add_argument(
-    "--config_suffix", type=str, help="Datetime suffix for json config files"
-)
-parser.add_argument(
-    "--json_config",
-    type=str,
-    help="Directory to write all the intermediate json configs",
-)
-args = parser.parse_args()
-
-print("Argument 1: %s" % args.config_suffix)
-print("Argument 2: %s" % args.json_config)
-
-if not (args.json_config is None):
-    os.makedirs(args.json_config, exist_ok=True)
-    print("%s created" % args.json_config)
-
-run = Run.get_context()
-exp = run.experiment
-ws = run.experiment.workspace
->>>>>>> 44f2e732
 
 # using diabetes dataset from scikit-learn
 X, y = load_diabetes(return_X_y=True)
@@ -82,7 +53,6 @@
     preds = reg.predict(data["test"]["X"])
     run.log("mse", mean_squared_error(preds, data_split["test"]["y"]))
 
-<<<<<<< HEAD
     # Write model name to the config file
     model_name = "sklearn_regression_model.pkl"
     with open(model_name, "wb"):
@@ -93,15 +63,6 @@
     print("Uploaded the model {} to experiment {}".format(model_name, run.experiment.name))
     dirpath = os.getcwd()
     print(dirpath)
-=======
-# upload the model file explicitly into artifacts
-run.upload_file(name="./outputs/" + model_name, path_or_stream=model_name)
-print("Uploaded the model {} to experiment {}".format(model_name, run.experiment.name))
-dirpath = os.getcwd()
-print(dirpath)
-print("Following files are uploaded ")
-print(run.get_file_names())
->>>>>>> 44f2e732
 
     print("Following files are uploaded ")
     print(run.get_file_names())
@@ -115,10 +76,6 @@
 with open(output_path, "w") as outfile:
     json.dump(run_id, outfile)
 
-<<<<<<< HEAD
 if __name__ == "__main__":
     print("Running train.py")
-    experiment_code(data)
-=======
-run.complete()
->>>>>>> 44f2e732
+    experiment_code(data)